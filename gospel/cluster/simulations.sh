#!/bin/bash

# rm -rf circuits
# python -m gospel.sampling_circuits.experiments

n_instances=100
bqp_error=0.4
# python -m gospel.cluster.generate_circuit_sample $n_instances $bqp_error


n_comp_run=100
n_test_run=100
n_nodes=$n_instances


# echo "GENTLE GLOBAL NOISE (remaining)"
# # Gentle global noise
# for p_err in 0.2 0.3 0.5 0.7 ; do
#   PORT=24395

#   # Print p and assigned port
#   echo "Running with p_err=$p_err, PORT=$PORT"

#   # Run the process in the background
#   time python -m gospel.cluster.run_veriphix $n_comp_run $n_test_run $n_instances $p_err $bqp_error --walltime 3 --memory 4 --cores 4 --port $PORT --scale $n_nodes

# done

# echo "STRONG GLOBAL NOISE"
# # Strong global noise
# for p_err in 0.5 ; do
#   PORT=24395

#   # Print p and assigned port
#   echo "Running with p_err=$p_err, PORT=$PORT"

#   # Run the process in the background locally
#   #time python -m gospel.cluster.run_veriphix-strong $n_comp_run $n_test_run $n_instances $p_err $bqp_error --scale $n_nodes

#   # Run the process in the background on the cluster
#   nohup python -m gospel.cluster.run_veriphix-strong $n_comp_run $n_test_run $n_instances $p_err $bqp_error --walltime 3 --memory 4 --cores 4 --port $PORT --scale $n_nodes 

# done

echo "MALICIOUS"
# Strong global noise
<<<<<<< HEAD
for p_err in 0.6 0.7 0.8 0.9 1.0 ; do
=======
for p_err in .4 .5 .6 .7 .8 .9 ; do
>>>>>>> 73ca7828
  PORT=24395

  # Print p and assigned port
  echo "Running with p_err=$p_err, PORT=$PORT"

  # Run the process in the background locally
  nohup python -m gospel.cluster.run_veriphix-malicious $n_comp_run $n_test_run $n_instances $p_err $bqp_error --scale 12 & 

  # Run the process in the background on the cluster
  #nohup python -m gospel.cluster.run_veriphix-strong $n_comp_run $n_test_run $n_instances $p_err $bqp_error --walltime 3 --memory 4 --cores 4 --port $PORT --scale $n_nodes &

done



# echo "DEPOLARIZING (CORRELATED)"
# # Depolarizing
# for p_err in 0.008 0.01 0.014 0.02 ; do
#   PORT=24395

#   # Print p and assigned port
#   echo "Running with p_err=$p_err, PORT=$PORT"

#   # Run the process in the background
#   time python -m gospel.cluster.run_veriphix-depol $n_comp_run $n_test_run $n_instances $p_err $bqp_error --walltime 3 --memory 4 --cores 4 --port $PORT --scale $n_nodes

# done

# echo "DEPOLARIZING (UNCORRELATED)"
# # Depolarizing
# for p_err in 0.03 ; do
#   PORT=24395

#   # Print p and assigned port
#   echo "Running with p_err=$p_err, PORT=$PORT"

#   # Run the process in the background
#   time python -m gospel.cluster.run_veriphix-uncorr_depol $n_comp_run $n_test_run $n_instances $p_err $bqp_error --walltime 3 --memory 4 --cores 4 --port $PORT --scale $n_nodes

# done

wait  # Ensure all background jobs complete

echo "All jobs completed!"<|MERGE_RESOLUTION|>--- conflicted
+++ resolved
@@ -43,22 +43,18 @@
 # done
 
 echo "MALICIOUS"
-# Strong global noise
-<<<<<<< HEAD
-for p_err in 0.6 0.7 0.8 0.9 1.0 ; do
-=======
-for p_err in .4 .5 .6 .7 .8 .9 ; do
->>>>>>> 73ca7828
-  PORT=24395
+# Malicious model
+for p_err in 0.01 0.05 0.08 0.11 0.15 0.20 0.30 0.40 0.50 0.60 0.70 0.80 0.90 1.00 ; do
+  PORT=24396
 
   # Print p and assigned port
   echo "Running with p_err=$p_err, PORT=$PORT"
 
   # Run the process in the background locally
-  nohup python -m gospel.cluster.run_veriphix-malicious $n_comp_run $n_test_run $n_instances $p_err $bqp_error --scale 12 & 
+  # nohup python -m gospel.cluster.run_veriphix-malicious $n_comp_run $n_test_run $n_instances $p_err $bqp_error --scale 12 & 
 
   # Run the process in the background on the cluster
-  #nohup python -m gospel.cluster.run_veriphix-strong $n_comp_run $n_test_run $n_instances $p_err $bqp_error --walltime 3 --memory 4 --cores 4 --port $PORT --scale $n_nodes &
+  nohup python -m gospel.cluster.run_veriphix-malicious $n_comp_run $n_test_run $n_instances $p_err $bqp_error --walltime 3 --memory 4 --cores 4 --port $PORT --scale $n_nodes &
 
 done
 
