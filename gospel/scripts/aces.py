from __future__ import annotations

import logging
import time
from dataclasses import dataclass
from enum import Enum
from multiprocessing import freeze_support
from pathlib import Path
from typing import TYPE_CHECKING, Callable

import dask.distributed
import matplotlib.pyplot as plt
import numpy as np
import numpy.typing as npt
import seaborn as sns
import typer
from graphix import command
from graphix.sim.statevec import Statevec
from graphix.simulator import DefaultMeasureMethod, PrepareMethod
from graphix.states import BasicState, State
from numpy.random import PCG64, Generator
from veriphix.client import Client, Secrets, remove_flow
from veriphix.trappifiedCanvas import TrappifiedCanvas

from gospel.brickwork_state_transpiler import (
    ConstructionOrder,
    generate_random_pauli_pattern,
    get_bipartite_coloring,
)
from gospel.cluster.dask_interface import get_cluster
from gospel.noise_models.faulty_gate_noise_model import FaultyCZNoiseModel
from gospel.noise_models.single_pauli_noise_model import (
    SinglePauliNoiseModel,  # noqa: F401
)
from gospel.noise_models.uncorrelated_depolarising_noise_model import (
    UncorrelatedDepolarisingNoiseModel,  # noqa: F401
)
from gospel.stim_pauli_preprocessing import StimBackend, pattern_to_stim_circuit

if TYPE_CHECKING:
    from graphix.command import BaseN
    from graphix.noise_models.noise_model import NoiseModel
    from graphix.sim.base_backend import Backend

logger = logging.getLogger(__name__)


class Method(Enum):
    Stim = "stim"
    Graphix = "graphix"
    Veriphix = "veriphix"


def state_to_basic_state(state: State) -> BasicState:
    bs = BasicState.try_from_statevector(Statevec(state).psi)
    if bs is None:
        raise ValueError(f"Not a basic state: {state}")
    return bs


@dataclass
class SingleSimulation:
    order: ConstructionOrder
    nqubits: int
    nlayers: int
    noise_model: NoiseModel
    nshots: int
    jumps: int
    method: Method


@dataclass
class FixedPrepareMethod(PrepareMethod):
    states: dict[int, State]

    def prepare(self, backend: Backend, cmd: BaseN) -> None:
        backend.add_nodes(nodes=[cmd.node], data=self.states[cmd.node])


def perform_single_simulation(
    params: SingleSimulation,
) -> list[tuple[ConstructionOrder, bool, list[dict[int, int]]]]:
    fx_bg = PCG64(42)

    rng = Generator(fx_bg.jumped(params.jumps))  # Use the jumped rng

    pattern = generate_random_pauli_pattern(
        nqubits=params.nqubits, nlayers=params.nlayers, order=params.order, rng=rng
    )
    # Add measurement commands to the output nodes
    for onode in pattern.output_nodes:
        pattern.add(command.M(node=onode))

    noise_model = params.noise_model

    client_pattern = remove_flow(pattern)  # type: ignore[no-untyped-call]

    secrets = Secrets(r=False, a=False, theta=False)
    client = Client(pattern=pattern, secrets=secrets)

    # Get bipartite coloring and create test runs
    colours = get_bipartite_coloring(pattern)
    test_runs = client.create_test_runs(manual_colouring=colours)

    outcomes = []

    for i, col in enumerate(test_runs):
        run = TrappifiedCanvas(col)
        if params.method == Method.Veriphix:
            assert params.nshots == 1
            backend = StimBackend()
            trap_outcomes = client.delegate_test_run(  # no noise model, things go wrong
                backend=backend, run=run, noise_model=noise_model
            )
            results = [
                {
                    int(trap): outcome
                    for (trap,), outcome in zip(run.traps_list, trap_outcomes)
                }
            ]
        elif params.method == Method.Graphix:
            assert params.nshots == 1
            measure_method = DefaultMeasureMethod()
            prepare_method = FixedPrepareMethod(dict(enumerate(run.states)))
            input_state = [run.states[i] for i in client_pattern.input_nodes]
            client_pattern.simulate_pattern(
                backend="densitymatrix",
                input_state=input_state,
                prepare_method=prepare_method,
                measure_method=measure_method,
                noise_model=noise_model,
            )
            results = [
                {int(trap): measure_method.results[trap] for (trap,) in run.traps_list}
            ]
        else:
            input_state_dict = {}
            fixed_states = {}
            for node, state in enumerate(run.states):
                basic_state = state_to_basic_state(state)
                if node in client_pattern.input_nodes:
                    input_state_dict[node] = basic_state
                else:
                    fixed_states[node] = basic_state
            circuit, measure_indices = pattern_to_stim_circuit(
                client_pattern,
                input_state=input_state_dict,
                noise_model=noise_model,
                fixed_states=fixed_states,
            )
            sample = circuit.compile_sampler().sample(shots=params.nshots)
            results = [
                {trap: s[measure_indices[trap]] for (trap,) in run.traps_list}
                for s in sample
            ]

        # Choose the correct outcome table based on order
        outcomes.append((params.order, bool(i), results))

    return outcomes


@dataclass
class SimulationResult:
    canonical: list[dict[int, int]]
    deviant: list[dict[int, int]]


def perform_simulation(
    nqubits: int,
    nlayers: int,
    noise_model: NoiseModel,
    nshots: int,
    ncircuits: int,
    method: Method,
    dask_client: dask.distributed.Client,
) -> SimulationResult:
    jobs = [
        SingleSimulation(
            order=order,
            nqubits=nqubits,
            nlayers=nlayers,
            noise_model=noise_model,
            nshots=nshots,
            method=method,
            jumps=circuit * 2 + int(order == ConstructionOrder.Deviant),
        )
        for circuit in range(ncircuits)
        for order in (ConstructionOrder.Canonical, ConstructionOrder.Deviant)
    ]

    logger.debug(f"nb jobs to run: {len(jobs)}")
    # outcomes = dask_client.gather(dask_client.map(perform_single_simulation, jobs))  # type: ignore[no-untyped-call]
    outcomes = list(map(perform_single_simulation, jobs))

    test_outcome_table_canonical = []
    test_outcome_table_deviant = []

    for outcome in outcomes:
        for order, _col, results in outcome:
            if order == ConstructionOrder.Canonical:
                test_outcome_table_canonical.extend(results)
            elif order == ConstructionOrder.Deviant:
                test_outcome_table_deviant.extend(results)

    return SimulationResult(test_outcome_table_canonical, test_outcome_table_deviant)


def compute_failure_probabilities(
    results_table: list[dict[int, int]],
) -> dict[int, float]:
    occurences = {}
    occurences_one = {}

    for results in results_table:
        for q, r in results.items():
            if q not in occurences:
                occurences[q] = 1
                occurences_one[q] = r
            else:
                occurences[q] += 1
                if r == 1:
                    occurences_one[q] += 1

    return {q: occurences_one[q] / occurences[q] for q in occurences}


# todo: change names
def compute_failure_probabilities_can(  # circuit eigenvalues canonical == π can
    failure_proba_can_result: dict[int, float], n_nodes: int
) -> list[float]:
    """_computes  circuit eigenvalues Λ in terms of failure probabilities as see in Eq (15) in gospel paper (version May 2nd 2025)
        for canonical ordering.

    Parameters
    ----------
    n_nodes : int
        total number of nodes in the graph

    Returns
    -------
    list[float]
    """
    return [2 * failure_proba_can_result[k] - 1 for k in range(n_nodes)]


def compute_failure_probabilities_dev(  # circuit eigenvalues deviant filtered == π dev filtered
    failure_proba_dev_result: dict[int, float], n_nodes: int, n_qubits: int
) -> list[float]:
    """circuit eigenvalues Λ in terms of failure probabilities as see in Eq (15) in gospel paper (version May 2nd 2025)
    for deviant ordering. Don't need all the information so select only the qubits of even rows and odd columns (starting from 0)
    n_nodes:  total number of nodes in the greaph
    n_qubits (width of the circuit)
    Returns
    -------
    _type_

    """

    return [
        2 * failure_proba_dev_result[k] - 1
        for k in range(n_nodes)
        if (k % n_qubits) % 2 == 0 and (k // n_qubits) % 2 == 1
    ]  # qb index = i(row) +j(col) * width


Coords2D = tuple[int, int]
Edge = tuple[Coords2D, Coords2D]
MatrixAndMaps = tuple[
    npt.NDArray[np.int64],
    dict[Coords2D, int],
    dict[Edge, int],
]
Conditions = list[Callable[[int, int], tuple[bool, list[Edge]]]]


# very sparse. Use sparse formats or lists and solve iteratively
def generate_qubit_edge_matrix_with_unknowns_can(
    n_qubits: int, n_layers: int
) -> MatrixAndMaps:
    # This is generating the brixkwork graph
    # Can be iported from elsewhere??
    n = n_qubits
    m = 4 * n_layers + 1
    qubits = {}  # Mapping from (i, j) to qubit index
    edges = {}  # Mapping from edge (start, end) to edge index
    edge_index = 0
    qubit_index = 0

    # Assign an index to each qubit (i, j)
    for j in range(m):
        for i in range(n):
            qubits[(i, j)] = qubit_index
            qubit_index += 1

    # Collect all edges and assign them an index
    for i in range(n):
        for j in range(m - 1):
            edge = ((i, j), (i, j + 1))  # Horizontal edge
            edges[edge] = edge_index
            edge_index += 1

    for i in range(n - 1):
        for j in range(m):
            if (
                (j + 1) % 8 == 3 and (i + 1) % 2 != 0 and j + 3 < m
            ):  # Column j ≡ 3 (mod 8) and odd row i
                edge = ((i, j), (i + 1, j))
                edges[edge] = edge_index
                edge_index += 1
                edge = ((i, j + 2), (i + 1, j + 2))
                edges[edge] = edge_index
                edge_index += 1
            if (
                (j + 1) % 8 == 7 and (i + 1) % 2 == 0 and j + 3 < m
            ):  # Column j ≡ 7 (mod 8) and even row i
                edge = ((i, j), (i + 1, j))
                edges[edge] = edge_index
                edge_index += 1
                edge = ((i, j + 2), (i + 1, j + 2))
                edges[edge] = edge_index
                edge_index += 1

    # Create the symbolic matrix (qubits × edges)
    matrix = np.zeros((len(qubits), len(edges)), dtype=object)

    # Create symbolic variables for edges
    # edge_symbols = [sp.symbols(f'x{i}') for i in range(len(edges))]

    # Apply special conditions for qubits
    # i, j reverted from paper version May 2nd 2025
    conditions: Conditions = [
        (
            lambda i, j: (
                (i % 2 == 0 and (j % 8 == 0 or j % 8 == 6))
                or (i % 2 == 1 and (j % 8 == 2 or j % 8 == 4)),
                [
                    ((i, j - 2), (i, j - 1)),
                    ((i, j - 1), (i, j)),
                    ((i - 1, j - 1), (i - 1, j)),
                    ((i - 1, j), (i, j)),
                    ((i, j), (i, j + 1)),
                ],
            )
        ),
        (
            lambda i, j: (
                (i % 2 == 1 and (j % 8 == 0 or j % 8 == 6))
                or (i % 2 == 0 and (j % 8 == 2 or j % 8 == 4)),
                [
                    ((i, j - 2), (i, j - 1)),
                    ((i, j - 1), (i, j)),
                    ((i + 1, j - 1), (i + 1, j)),
                    ((i, j), (i + 1, j)),
                    ((i, j), (i, j + 1)),
                ],
            )
        ),
        (
            lambda i, j: (
                (i % 2 == 0 and (j % 8 == 1 or j % 8 == 7))
                or (i % 2 == 1 and (j % 8 == 3 or j % 8 == 5)),
                [
                    ((i, j - 2), (i, j - 1)),
                    ((i - 1, j - 1), (i, j - 1)),
                    ((i, j - 1), (i, j)),
                    ((i, j), (i, j + 1)),
                ],
            )
        ),
        (
            lambda i, j: (
                (i % 2 == 1 and (j % 8 == 1 or j % 8 == 7))
                or (i % 2 == 0 and (j % 8 == 3 or j % 8 == 5)),
                [
                    ((i, j - 2), (i, j - 1)),
                    ((i, j - 1), (i + 1, j)),
                    ((i, j - 1), (i, j)),
                    ((i, j), (i, j + 1)),
                ],
            )
        ),
    ]

    for f in conditions:
        for i in range(n):
            for j in range(m):
                condition, special_edges = f(i, j)
                if condition:
                    for (rel_i1, rel_j1), (rel_i2, rel_j2) in special_edges:
                        # Compute actual coordinates of edge
                        edge = ((rel_i1, rel_j1), (rel_i2, rel_j2))

                        # Ensure the edge exists before modifying the matrix
                        if edge in edges:
                            e_idx = edges[edge]
                            q_idx = qubits[(i, j)]
                            # Use symbolic variables for edges
                            # matrix[q_idx, e_idx] = edge_symbols[e_idx]
                            matrix[q_idx, e_idx] = 1

    # Return matrix with symbolic edge variables
    return matrix, qubits, edges


def generate_qubit_edge_matrix_with_unknowns_dev(
    noqubits: int, nolayers: int
) -> MatrixAndMaps:
    # assert n % 2 == 0, "The number of rows (n) must be even."
    n = noqubits
    m = 4 * nolayers + 1
    qubits_dev = {}  # Mapping from (i, j) to qubit index
    edges_dev = {}  # Mapping from edge (start, end) to edge index
    edge_index_dev = 0
    qubit_index_dev = 0

    # Assign an index to each qubit (i, j)
    for j in range(m):
        for i in range(n):
            if i % 2 == 0 and (j % 8 == 1 or j % 8 == 3 or j % 8 == 5 or j % 8 == 7):
                qubits_dev[(i, j)] = qubit_index_dev
                qubit_index_dev += 1

    # Collect all edges and assign them an index
    for i in range(n):
        for j in range(m - 1):
            edge_dev = ((i, j), (i, j + 1))  # Horizontal edge
            edges_dev[edge_dev] = edge_index_dev
            edge_index_dev += 1

    for i in range(n - 1):
        for j in range(m):
            if (
                (j + 1) % 8 == 3 and (i + 1) % 2 != 0 and j + 3 < m
            ):  # Column j ≡ 3 (mod 8) and odd row i
                edge_dev = ((i, j), (i + 1, j))
                edges_dev[edge_dev] = edge_index_dev
                edge_index_dev += 1
                edge_dev = ((i, j + 2), (i + 1, j + 2))
                edges_dev[edge_dev] = edge_index_dev
                edge_index_dev += 1
            if (
                (j + 1) % 8 == 7 and (i + 1) % 2 == 0 and j + 3 < m
            ):  # Column j ≡ 7 (mod 8) and even row i
                edge_dev = ((i, j), (i + 1, j))
                edges_dev[edge_dev] = edge_index_dev
                edge_index_dev += 1
                edge_dev = ((i, j + 2), (i + 1, j + 2))
                edges_dev[edge_dev] = edge_index_dev
                edge_index_dev += 1

    # Create the symbolic matrix (qubits × edges)
    matrix_dev = np.zeros((len(qubits_dev), len(edges_dev)), dtype=object)

    # Create symbolic variables for edges
    # edge_symbols_dev = [sp.symbols(f'x{i}') for i in range(len(edges_dev))]

    # Apply special conditions for qubits
    conditions_dev: Conditions = [
        (
            lambda i, j: (
                (i % 2 == 0 and j % 8 == 1),
                [
                    ((i, j - 2), (i, j - 1)),
                    ((i - 1, j - 1), (i, j - 1)),
                    ((i, j - 1), (i, j)),
                    ((i, j), (i, j + 1)),
                    ((i, j + 1), (i + 1, j + 1)),
                ],
            )
        ),
        (
            lambda i, j: (
                (i % 2 == 0 and j % 8 == 3),
                [
                    ((i, j - 2), (i, j - 1)),
                    ((i, j - 1), (i + 1, j - 1)),
                    ((i, j - 1), (i, j)),
                    ((i, j), (i, j + 1)),
                    ((i, j + 1), (i + 1, j + 1)),
                ],
            )
        ),
        (
            lambda i, j: (
                (i % 2 == 0 and j % 8 == 5),
                [
                    ((i, j - 2), (i, j - 1)),
                    ((i, j - 1), (i + 1, j - 1)),
                    ((i, j - 1), (i, j)),
                    ((i, j), (i, j + 1)),
                    ((i - 1, j + 1), (i, j + 1)),
                ],
            )
        ),
        (
            lambda i, j: (
                (i % 2 == 0 and j % 8 == 7),
                [
                    ((i, j - 2), (i, j - 1)),
                    ((i - 1, j - 1), (i, j - 1)),
                    ((i, j - 1), (i, j)),
                    ((i, j), (i, j + 1)),
                    ((i - 1, j + 1), (i, j + 1)),
                ],
            )
        ),
    ]

    # print(edges_dev)
    for f in conditions_dev:
        for i in range(n):
            for j in range(m):
                if i % 2 == 0 and (
                    j % 8 == 1 or j % 8 == 3 or j % 8 == 5 or j % 8 == 7
                ):
                    condition_dev, special_edges_dev = f(i, j)
                    if condition_dev:
                        for (rel_i1, rel_j1), (rel_i2, rel_j2) in special_edges_dev:
                            # Compute actual coordinates of edge
                            edge_dev = ((rel_i1, rel_j1), (rel_i2, rel_j2))

                            # Ensure the edge exists before modifying the matrix
                            if edge_dev in edges_dev:
                                e_idx_dev = edges_dev[edge_dev]
                                q_idx_dev = qubits_dev[(i, j)]
                                # Use symbolic variables for edges
                                # matrix_dev[q_idx_dev, e_idx_dev] = edge_symbols_dev[e_idx_dev]
                                matrix_dev[q_idx_dev, e_idx_dev] = 1
    # Return matrix with symbolic edge variables
    return matrix_dev, qubits_dev, edges_dev


<<<<<<< HEAD
def cli(
    nqubits: int = 5,
    nlayers: int = 10,
    depol_prob: float = 0.001,
    nshots: int = 1,
    ncircuits: int = 10,
    verbose: bool = False,
    method: Method | None = None,
    walltime: int | None = None,
    memory: int | None = None,
    cores: int | None = None,
    port: int | None = None,
    scale: int | None = None,
    target: Path = Path("plot.png"),
) -> None:
    level = logging.DEBUG if verbose else logging.INFO
    logging.basicConfig(
        format="%(asctime)s %(levelname)-8s %(message)s",
        datefmt="%Y-%m-%d %H:%M:%S",
    )
    logger.setLevel(level)

    cluster = get_cluster(walltime, memory, cores, port, scale)
    dask_client = dask.distributed.Client(cluster)  # type: ignore[no-untyped-call]

    # TODO change to n_nodes
    node = nqubits * ((4 * nlayers) + 1)

    # typer seems not to support default values for Enum
    if method is None:
        method = Method.Stim

    # choose first edge.
    chosen_edges = frozenset([frozenset((nqubits, 2 * nqubits))])

    noise_model = FaultyCZNoiseModel(
        entanglement_error_prob=depol_prob,
        chosen_edges=chosen_edges,
    )
    # noise_model = UncorrelatedDepolarisingNoiseModel(
    #     entanglement_error_prob=params.depol_prob
    # )

    # print(f"checking depol param {params.depol_prob}")

    logger.info("Starting simulations...")
    start = time.time()
    results_canonical, results_deviant = perform_simulation(
        nqubits=nqubits,
        nlayers=nlayers,
        noise_model=noise_model,
        nshots=nshots,
        ncircuits=ncircuits,
        method=method,
        dask_client=dask_client,
    )

    logger.info(f"Simulation finished in {time.time() - start:.4f} seconds.")

=======
def compute_aces_postprocessing(
    nqubits: int, node: int, nlayers: int, results: SimulationResult
) -> npt.NDArray:
>>>>>>> 20ed3afa
    logger.info("Computing failure probabilities...")
    failure_proba_can_final = compute_failure_probabilities(results.canonical)
    failure_proba_dev_all = compute_failure_probabilities(results.deviant)

    # computing circuit eigenvalues for both orders
    # deviant has been filtered to remove redundancy
    failure_proba_can = compute_failure_probabilities_can(failure_proba_can_final, node)
    failure_proba_dev = compute_failure_probabilities_dev(
        failure_proba_dev_all, nqubits, node
    )

    logger.debug(f"failure proba canonical {failure_proba_can}")
    logger.debug(f"failure proba deviant {failure_proba_dev}")

    # convert to numpy arrays for later processing
    py_failure_proba_can = np.array(failure_proba_can, dtype=np.float64)
    logger.debug(py_failure_proba_can.shape)
    py_failure_proba_dev = np.array(failure_proba_dev, dtype=np.float64)
    logger.debug(py_failure_proba_dev.shape)

    logger.info("Setting up ACES...")
    qubit_edge_matrix, qubit_map, edge_map = (
        generate_qubit_edge_matrix_with_unknowns_can(nqubits, nlayers)
    )

    qubit_edge_matrix_dev, qubit_map_dev, edge_map_dev = (
        generate_qubit_edge_matrix_with_unknowns_dev(nqubits, nlayers)
    )
    qubit_edge_matrix = np.array(qubit_edge_matrix, dtype=np.float64)
    qubit_edge_matrix_dev = np.array(qubit_edge_matrix_dev, dtype=np.float64)
    logger.debug(qubit_edge_matrix.shape)
    logger.debug(qubit_edge_matrix_dev.shape)

    # Stack the matrices together to form a single system
    lhs = np.vstack(
        (qubit_edge_matrix, qubit_edge_matrix_dev)
    )  # Combine coefficient matrices
    rhs = np.concatenate(
        (py_failure_proba_can, py_failure_proba_dev)
    )  # Combine constant vectors
    # logger.debug(lhs.shape, lhs)
    # logger.debug(rhs.shape, rhs)

    log_rhs = np.log(rhs)  # log constant vectors

    log_params, *_ = np.linalg.lstsq(lhs, log_rhs, rcond=None)

    logger.debug(f"log {log_params}")

    logger.info("Calculating the lambdas...")
    return np.exp(log_params)  # Convert log values back to original variables


def cli(
    nqubits: int = 5,
    nlayers: int = 10,
    depol_prob: float = 0.001,
    nshots: int = 1,
    ncircuits: int = 10,
    verbose: bool = False,
    method: Method | None = None,
    walltime: int | None = None,
    memory: int | None = None,
    cores: int | None = None,
    port: int | None = None,
    scale: int | None = None,
    target: Path = Path("plot.png"),
) -> None:
    level = logging.DEBUG if verbose else logging.INFO
    logging.basicConfig(
        format="%(asctime)s %(levelname)-8s %(message)s",
        datefmt="%Y-%m-%d %H:%M:%S",
    )
    logger.setLevel(level)

    cluster = get_cluster(walltime, memory, cores, port, scale)
    dask_client = dask.distributed.Client(cluster)  # type: ignore[no-untyped-call]

    # TODO change to n_nodes
    node = nqubits * ((4 * nlayers) + 1)

    # typer seems not to support default values for Enum
    if method is None:
        method = Method.Stim

    # choose first edge.
    chosen_edges = frozenset([frozenset((0, nqubits))])
    # chosen_edges = frozenset([frozenset((nqubits, 2 * nqubits))])

    noise_model = FaultyCZNoiseModel(
        entanglement_error_prob=depol_prob,
        chosen_edges=chosen_edges,
    )
    # noise_model = UncorrelatedDepolarisingNoiseModel(
    #     entanglement_error_prob=params.depol_prob
    # )

    # print(f"checking depol param {params.depol_prob}")

    logger.info("Starting simulations...")
    start = time.time()
    results = perform_simulation(
        nqubits=nqubits,
        nlayers=nlayers,
        noise_model=noise_model,
        nshots=nshots,
        ncircuits=ncircuits,
        method=method,
        dask_client=dask_client,
    )

    logger.info(f"Simulation finished in {time.time() - start:.4f} seconds.")
    x = compute_aces_postprocessing(nqubits, node, nlayers, results)

    lambda_initial = 1 - 4 / 3 * depol_prob
    x_diff = [(dif - lambda_initial) for dif in x]
    print(f"X {x}")
    logger.debug(f"X {x}")
    logger.info("Plotting the result...")

    plt.figure(figsize=(10, 6))

    # Create histogram with density curve
    n, bins, patches = plt.hist(
        x_diff,
        bins="auto",
        color="#2ecc71",
        edgecolor="#27ae60",
        alpha=0.7,
        density=True,
    )

    # Add KDE plot
    sns.kdeplot(  # type: ignore[no-untyped-call]
        x_diff,
        color="#34495e",
        linewidth=2,
        label=r"Density of $\lambda(diff)_{\mathrm{edge}}$",
    )

    # Add reference lines
    plt.axvline(0.0, color="red", linestyle="--", linewidth=1.5, label="(λ(diff)=0.0)")
    plt.axvline(
        np.mean(x_diff),
        color="#3498db",
        linestyle="-",
        linewidth=1.5,
        label=f"Mean ({np.mean(x_diff):.2f})",
    )
    plt.axvline(
        np.median(x_diff),
        color="#9b59b6",
        linestyle="-",
        linewidth=1.5,
        label=f"Median ({np.median(x_diff):.2f})",
    )

    # Formatting
    plt.title(r"ACES", fontsize=14)
    plt.xlabel(r"$\lambda(diff)_{\mathrm{edge}}$", fontsize=12)
    plt.ylabel("Density", fontsize=12)
    plt.legend()
    plt.grid(alpha=0.3)
    sns.despine()  # type: ignore[no-untyped-call]

    # Add statistical annotations
    stats_text = (
        f"Total edges: {len(x_diff)}\n"
        f"Min: {np.min(x_diff):.2f}\n"
        f"Max: {np.max(x_diff):.2f}\n"
        f"Std: {np.std(x_diff):.2f}"
    )
    plt.text(
        0.75,
        0.95,
        stats_text,
        transform=plt.gca().transAxes,
        verticalalignment="top",
        bbox={"facecolor": "white", "alpha": 0.9},
    )

    plt.tight_layout()
    # plt.show()
    plt.savefig(target)
    logger.info("Done!")


if __name__ == "__main__":
    freeze_support()
    typer.run(cli)<|MERGE_RESOLUTION|>--- conflicted
+++ resolved
@@ -531,7 +531,62 @@
     return matrix_dev, qubits_dev, edges_dev
 
 
-<<<<<<< HEAD
+def compute_aces_postprocessing(
+    nqubits: int, node: int, nlayers: int, results: SimulationResult
+) -> npt.NDArray:
+    logger.info("Computing failure probabilities...")
+    failure_proba_can_final = compute_failure_probabilities(results.canonical)
+    failure_proba_dev_all = compute_failure_probabilities(results.deviant)
+
+    # computing circuit eigenvalues for both orders
+    # deviant has been filtered to remove redundancy
+    failure_proba_can = compute_failure_probabilities_can(failure_proba_can_final, node)
+    failure_proba_dev = compute_failure_probabilities_dev(
+        failure_proba_dev_all, nqubits, node
+    )
+
+    logger.debug(f"failure proba canonical {failure_proba_can}")
+    logger.debug(f"failure proba deviant {failure_proba_dev}")
+
+    # convert to numpy arrays for later processing
+    py_failure_proba_can = np.array(failure_proba_can, dtype=np.float64)
+    logger.debug(py_failure_proba_can.shape)
+    py_failure_proba_dev = np.array(failure_proba_dev, dtype=np.float64)
+    logger.debug(py_failure_proba_dev.shape)
+
+    logger.info("Setting up ACES...")
+    qubit_edge_matrix, qubit_map, edge_map = (
+        generate_qubit_edge_matrix_with_unknowns_can(nqubits, nlayers)
+    )
+
+    qubit_edge_matrix_dev, qubit_map_dev, edge_map_dev = (
+        generate_qubit_edge_matrix_with_unknowns_dev(nqubits, nlayers)
+    )
+    qubit_edge_matrix = np.array(qubit_edge_matrix, dtype=np.float64)
+    qubit_edge_matrix_dev = np.array(qubit_edge_matrix_dev, dtype=np.float64)
+    logger.debug(qubit_edge_matrix.shape)
+    logger.debug(qubit_edge_matrix_dev.shape)
+
+    # Stack the matrices together to form a single system
+    lhs = np.vstack(
+        (qubit_edge_matrix, qubit_edge_matrix_dev)
+    )  # Combine coefficient matrices
+    rhs = np.concatenate(
+        (py_failure_proba_can, py_failure_proba_dev)
+    )  # Combine constant vectors
+    # logger.debug(lhs.shape, lhs)
+    # logger.debug(rhs.shape, rhs)
+
+    log_rhs = np.log(rhs)  # log constant vectors
+
+    log_params, *_ = np.linalg.lstsq(lhs, log_rhs, rcond=None)
+
+    logger.debug(f"log {log_params}")
+
+    logger.info("Calculating the lambdas...")
+    return np.exp(log_params)  # Convert log values back to original variables
+
+
 def cli(
     nqubits: int = 5,
     nlayers: int = 10,
@@ -565,123 +620,6 @@
         method = Method.Stim
 
     # choose first edge.
-    chosen_edges = frozenset([frozenset((nqubits, 2 * nqubits))])
-
-    noise_model = FaultyCZNoiseModel(
-        entanglement_error_prob=depol_prob,
-        chosen_edges=chosen_edges,
-    )
-    # noise_model = UncorrelatedDepolarisingNoiseModel(
-    #     entanglement_error_prob=params.depol_prob
-    # )
-
-    # print(f"checking depol param {params.depol_prob}")
-
-    logger.info("Starting simulations...")
-    start = time.time()
-    results_canonical, results_deviant = perform_simulation(
-        nqubits=nqubits,
-        nlayers=nlayers,
-        noise_model=noise_model,
-        nshots=nshots,
-        ncircuits=ncircuits,
-        method=method,
-        dask_client=dask_client,
-    )
-
-    logger.info(f"Simulation finished in {time.time() - start:.4f} seconds.")
-
-=======
-def compute_aces_postprocessing(
-    nqubits: int, node: int, nlayers: int, results: SimulationResult
-) -> npt.NDArray:
->>>>>>> 20ed3afa
-    logger.info("Computing failure probabilities...")
-    failure_proba_can_final = compute_failure_probabilities(results.canonical)
-    failure_proba_dev_all = compute_failure_probabilities(results.deviant)
-
-    # computing circuit eigenvalues for both orders
-    # deviant has been filtered to remove redundancy
-    failure_proba_can = compute_failure_probabilities_can(failure_proba_can_final, node)
-    failure_proba_dev = compute_failure_probabilities_dev(
-        failure_proba_dev_all, nqubits, node
-    )
-
-    logger.debug(f"failure proba canonical {failure_proba_can}")
-    logger.debug(f"failure proba deviant {failure_proba_dev}")
-
-    # convert to numpy arrays for later processing
-    py_failure_proba_can = np.array(failure_proba_can, dtype=np.float64)
-    logger.debug(py_failure_proba_can.shape)
-    py_failure_proba_dev = np.array(failure_proba_dev, dtype=np.float64)
-    logger.debug(py_failure_proba_dev.shape)
-
-    logger.info("Setting up ACES...")
-    qubit_edge_matrix, qubit_map, edge_map = (
-        generate_qubit_edge_matrix_with_unknowns_can(nqubits, nlayers)
-    )
-
-    qubit_edge_matrix_dev, qubit_map_dev, edge_map_dev = (
-        generate_qubit_edge_matrix_with_unknowns_dev(nqubits, nlayers)
-    )
-    qubit_edge_matrix = np.array(qubit_edge_matrix, dtype=np.float64)
-    qubit_edge_matrix_dev = np.array(qubit_edge_matrix_dev, dtype=np.float64)
-    logger.debug(qubit_edge_matrix.shape)
-    logger.debug(qubit_edge_matrix_dev.shape)
-
-    # Stack the matrices together to form a single system
-    lhs = np.vstack(
-        (qubit_edge_matrix, qubit_edge_matrix_dev)
-    )  # Combine coefficient matrices
-    rhs = np.concatenate(
-        (py_failure_proba_can, py_failure_proba_dev)
-    )  # Combine constant vectors
-    # logger.debug(lhs.shape, lhs)
-    # logger.debug(rhs.shape, rhs)
-
-    log_rhs = np.log(rhs)  # log constant vectors
-
-    log_params, *_ = np.linalg.lstsq(lhs, log_rhs, rcond=None)
-
-    logger.debug(f"log {log_params}")
-
-    logger.info("Calculating the lambdas...")
-    return np.exp(log_params)  # Convert log values back to original variables
-
-
-def cli(
-    nqubits: int = 5,
-    nlayers: int = 10,
-    depol_prob: float = 0.001,
-    nshots: int = 1,
-    ncircuits: int = 10,
-    verbose: bool = False,
-    method: Method | None = None,
-    walltime: int | None = None,
-    memory: int | None = None,
-    cores: int | None = None,
-    port: int | None = None,
-    scale: int | None = None,
-    target: Path = Path("plot.png"),
-) -> None:
-    level = logging.DEBUG if verbose else logging.INFO
-    logging.basicConfig(
-        format="%(asctime)s %(levelname)-8s %(message)s",
-        datefmt="%Y-%m-%d %H:%M:%S",
-    )
-    logger.setLevel(level)
-
-    cluster = get_cluster(walltime, memory, cores, port, scale)
-    dask_client = dask.distributed.Client(cluster)  # type: ignore[no-untyped-call]
-
-    # TODO change to n_nodes
-    node = nqubits * ((4 * nlayers) + 1)
-
-    # typer seems not to support default values for Enum
-    if method is None:
-        method = Method.Stim
-
-    # choose first edge.
     chosen_edges = frozenset([frozenset((0, nqubits))])
     # chosen_edges = frozenset([frozenset((nqubits, 2 * nqubits))])
 
